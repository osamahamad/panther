out/
.setup/
venv/
.idea/
__pycache__/
*.zip

# Dependencies
node_modules/
npm-debug.log*

# web
web/dist/

# Private keys
keys/

# MacOS files
.DS_Store

# Terraform
.terraform
terraform.tfstate*

<<<<<<< HEAD
# Temporary file produced by mage
=======
# Omit mage temporary file that can be left at root path if mage does not exit gracefully.
>>>>>>> 09c723ab
mage_output_file.go<|MERGE_RESOLUTION|>--- conflicted
+++ resolved
@@ -22,9 +22,5 @@
 .terraform
 terraform.tfstate*
 
-<<<<<<< HEAD
-# Temporary file produced by mage
-=======
 # Omit mage temporary file that can be left at root path if mage does not exit gracefully.
->>>>>>> 09c723ab
 mage_output_file.go