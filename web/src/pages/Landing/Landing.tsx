--- conflicted
+++ resolved
@@ -22,11 +22,8 @@
 import logo from 'Source/assets/panther-minimal-logo.svg';
 import urls from 'Source/urls';
 import { PANTHER_SCHEMA_DOCS_LINK } from 'Source/constants';
-<<<<<<< HEAD
 import { pantherConfig } from 'Source/config';
-=======
 import withSEO from 'Hoc/withSEO';
->>>>>>> 121449b8
 
 const LandingPage: React.FC = () => {
   return (
