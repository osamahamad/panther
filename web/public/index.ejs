--- conflicted
+++ resolved
@@ -1,6 +1,5 @@
 <!DOCTYPE html>
 <html lang="en" style="height: 100%;">
-<<<<<<< HEAD
     <head>
         <meta charset="utf-8">
         <meta name="viewport" content="width=device-width, initial-scale=1, shrink-to-fit=no">
@@ -12,25 +11,9 @@
         <link rel="preconnect" href="https://cognito-identity.<%= PANTHER_CONFIG.AWS_REGION %>.amazonaws.com" />
         <link rel="preconnect" href="<%= PANTHER_CONFIG.WEB_APPLICATION_GRAPHQL_API_ENDPOINT %>" />
         <link href="https://fonts.googleapis.com/css2?family=Roboto:ital,wght@0,400;0,500;0,700;1,700&display=swap" rel="stylesheet">
-        <title>Panther Dashboard</title>
+        <title>Panther</title>
     </head>
     <body style="height: 100%">
-=======
-<head>
-    <meta charset="utf-8">
-    <meta name="viewport" content="width=device-width, initial-scale=1, shrink-to-fit=no">
-    <link rel="icon" type="image/png" sizes="512x512" href="/favicon512.png">
-    <link rel="icon" type="image/png" sizes="128x128" href="/favicon128.png">
-    <link rel="icon" type="image/png" href="/favicon.png">
-    <link rel="icon" sizes="any" type="image/svg+xml" href="/favicon.svg">
-    <meta name="theme-color" content="#000000">
-    <link rel="preconnect" href="https://cognito-identity.<%= AWS_REGION %>.amazonaws.com" />
-    <link rel="preconnect" href="<%= GRAPHQL_ENDPOINT %>" />
-    <link href="https://fonts.googleapis.com/css2?family=Roboto:ital,wght@0,400;0,500;0,700;1,700&display=swap" rel="stylesheet">
-    <title>Panther</title>
-</head>
-<body style="height: 100%">
->>>>>>> 121449b8
 
         <noscript>
             You need to enable JavaScript to run this app.
